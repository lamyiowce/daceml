--- conflicted
+++ resolved
@@ -1,15 +1,9 @@
 from daceml.onnx.shape_inference.symbolic_shape_infer import SymbolicShapeInference, get_opset
 
 
-<<<<<<< HEAD
 def infer_shapes(onnx_model, placeholder_id_to_module, auto_merge=False):
-    return SymbolicShapeInference.infer_shapes(onnx_model, placeholder_id_to_module,
-                                               auto_merge=auto_merge)
-=======
-def infer_shapes(onnx_model, auto_merge=False):
-    result = SymbolicShapeInference.infer_shapes(onnx_model,
+    result = SymbolicShapeInference.infer_shapes(onnx_model, placeholder_id_to_module,
                                                  auto_merge=auto_merge)
     if result is None:
         raise ValueError("Symbolic shape inference failed")
-    return result
->>>>>>> 3c799c57
+    return result