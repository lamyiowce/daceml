--- conflicted
+++ resolved
@@ -3,8 +3,5 @@
 from .fpga_implementations import *
 from .img_op_implementations import *
 from .cudnn_implementations import *
-<<<<<<< HEAD
-from .replacement_implementations import *
-=======
 from .criteria_implementations import *
->>>>>>> 3c799c57
+from .replacement_implementations import *