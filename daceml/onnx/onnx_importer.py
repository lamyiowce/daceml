import collections
import logging
from itertools import chain, repeat
from typing import Dict, Union, Tuple, Any, List, Optional, OrderedDict, Callable
import copy

import numpy as np
import torch

import onnx
<<<<<<< HEAD
=======
import onnx.checker
>>>>>>> 3c799c57
from onnx import numpy_helper
from onnx.helper import make_tensor_value_info

import onnxsim

import dace
from dace import data as dt, dtypes, nodes, SDFG, SDFGState
from dace.sdfg import utils as sdfg_utils
from dace.frontend.python import parser
from dace.codegen import compiled_sdfg
from dace.symbolic import pystr_to_symbolic
from dace.codegen import compiled_sdfg

from daceml import transformation
from daceml.onnx.nodes.replacement import is_replaceable, get_replaced_onnx_op
from daceml.onnx.shape_inference import shape_inference
from daceml.onnx.converters import convert_attribute_proto, onnx_tensor_type_to_typeclass, clean_onnx_name, \
    typeclass_to_onnx_tensor_type_int, TORCH_DTYPE_TO_TYPECLASS
from daceml.onnx.schema import ONNXParameterType
from daceml.onnx.nodes.onnx_op import get_onnx_node, has_onnx_node
from daceml.util import utils, is_cuda

log = logging.getLogger(__name__)

numpy_to_torch_dtype_dict = {
    np.bool: torch.bool,
    np.bool_: torch.bool,
    np.uint8: torch.uint8,
    np.int8: torch.int8,
    np.int16: torch.int16,
    np.int32: torch.int32,
    np.int64: torch.int64,
    np.float16: torch.float16,
    np.float32: torch.float32,
    np.float64: torch.float64,
    np.complex64: torch.complex64,
    np.complex128: torch.complex128
}

torch_to_numpy_dtype_dict = {
    v: k
    for k, v in numpy_to_torch_dtype_dict.items()
}


def _nested_HasField(obj, full_attr):
    """Performs a nested hasattr check, separating attr on dots."""
    attrs = full_attr.split(".")
    for attr in attrs:
        if obj.HasField(attr):
            obj = getattr(obj, attr)
        else:
            return False
    return True


def simplify_onnx_model(model: onnx.ModelProto,
                        auto_merge: bool) -> onnx.ModelProto:
    model, check = onnxsim.simplify(model, skip_fuse_bn=True)

    if not check:
        raise RuntimeError("onnx-simplifier optimizations failed")
    return model


class ONNXModel:
    """ Loads an ONNX model into an SDFG.

        :Example:
            First download an ONNX model, such as
            `efficientnet <http://spclstorage.inf.ethz.ch/~rauscho/efficientnet-lite4-11.onnx>`_.

            .. testsetup::

                import subprocess
                model_path = os.path.join("..", "tests", "onnx_files", "efficientnet.onnx")
                # Download model
                if not os.path.exists(model_path):
                    subprocess.check_call([
                        "wget",
                        "http://spclstorage.inf.ethz.ch/~rauscho/efficientnet-lite4-11.onnx",
                        "--output-document={}".format(model_path),
                        "--no-verbose"
                    ])


            .. testcode::

                import onnx
                import os
                import numpy as np
                from daceml.onnx import ONNXModel

                model_path = os.path.join("..", "tests", "onnx_files", "efficientnet.onnx")
                model = onnx.load(model_path)
                dace_model = ONNXModel("efficientnet", model)

                test_input = np.random.rand(1, 3, 224, 224).astype(np.float32)
                dace_model(test_input)

    """

    def __init__(self,
                 name: str,
                 model: onnx.ModelProto,
                 cuda: bool = False,
                 auto_optimize: bool = True,
                 simplify: bool = False,
                 onnx_simplify: bool = True,
                 storage: Optional[dtypes.StorageType] = None,
                 save_transients: Optional[Dict[str, torch.Tensor]] = None,
                 auto_merge: bool = False,
                 placeholder_id_to_module: Optional[Dict[int, torch.nn.Module]] = None):
        """
        :param name: the name for the SDFG.
        :param model: the model to import.
        :param infer_shapes: whether to infer shapes for the model. If this is ``False``, the model must have
                             value infos (with shapes) for all arrays, including intermediate values.
        :param cuda: if ``True``, the model will be executed on the GPU.
        :param simplify: if ``True``, apply simplification transformations after all nodes have been expanded.
        :param onnx_simplify: if True, run ONNX-level simplifications such as constant folding and shape inference.
        :param auto_optimize: if ``True``, apply automatic optimizations before calling.
        :param storage: the storage type of the parameters, inputs and outputs. If None, will be set according to
                        ``cuda``.
        :param save_transients: if not None, save transients to this dict (for debugging).
        :param: whether to automatically merge conflicting shapes in symbolic shape inference.
        :param auto_merge: whether to automatically merge symbolic shapes in symbolic shape inference.    
        """

        for opset in model.opset_import:
            if opset.domain == "" and opset.version != 12:
                log.warning(
                    f"Expected the onnx model to be exported with opset 12, got {opset.version}. This model may fail "
                    f"to import as a result.")

        onnx.checker.check_model(model)
        model = shape_inference.infer_shapes(model, auto_merge=auto_merge)
        if onnx_simplify:
            model = simplify_onnx_model(model, auto_merge)

        self.do_auto_optimize = auto_optimize

        graph: onnx.GraphProto = model.graph
        self.save_transients = save_transients
        self.sdfg: SDFG = SDFG(name)  #: the generated SDFG.
        self.sdfg._parent_onnx_model = self
        self.cuda = cuda
        self.simplify = simplify
        self.state: SDFGState = self.sdfg.add_state(
        )  #: the state containing the model computation.

        # Add all values to the SDFG, check for unsupported ops
        ##########################################

        self.value_infos = {}

        self.inputs: List[str] = []  #: the inputs to the model
        self.outputs: List[str] = []  #: the outputs of the model

        if storage is None:
            storage = dtypes.StorageType.GPU_Global if self.cuda else dtypes.StorageType.Default

        for value, is_input in chain(zip(graph.input, repeat(True)),
                                     zip(graph.output, repeat(False))):
            if not value.HasField("name"):
                raise ValueError("Got input or output without name")
            if is_input:
                self.inputs.append(value.name)
            else:
                self.outputs.append(value.name)

            self.value_infos[value.name] = value
            storage = storage
            self._add_value_info(value, storage=storage)

        self.sdfg.arg_names = [clean_onnx_name(i) for i in self.inputs]

        for value in graph.value_info:
            if not value.HasField("name"):
                raise ValueError("Got input or output without name")
            if value.name not in self.value_infos:
                self.value_infos[value.name] = value

        # add weights
        self.weights: Dict[str, torch.Tensor] = {
        }  #: mapping from weight name to array
        for init in graph.initializer:
            self._add_constant_tensor(init, storage)

        access_nodes = {}
        self._idx_to_node = []
        for i, node in enumerate(graph.node):
            if not has_onnx_node(node.op_type) and not is_replaceable(node.op_type):
                raise ValueError("Unsupported ONNX operator: '{}'".format(
                    node.op_type))

            # extract the op attributes
            op_attributes = {
                attribute_proto.name: convert_attribute_proto(attribute_proto)
                for attribute_proto in node.attribute
            }

            if node.op_type == "Constant":
                # Add constants to weights immediately
                possible_values = [
                    "sparse_value", "value", "value_float", "value_floats",
                    "value_int", "value_ints", "value_string", "value_strings"
                ]

                # do some manual validation here since the node validation will never run
                if set(op_attributes).difference(possible_values):
                    raise ValueError(
                        f"Got unexpected attributes on Constant node "
                        f"{set(op_attributes).difference(possible_values)}")

                if len(op_attributes) != 1:
                    raise ValueError(
                        "Expected Constant node to have exactly one of its attributes set"
                    )

                if len(node.input) != 0 or len(node.output) != 1:
                    raise ValueError(
                        "Expected Constant node to have no inputs and exactly 1 output"
                    )

                value_name = next(iter(op_attributes))

                self._add_constant_tensor(
                    (node.output[0], op_attributes[value_name]), storage)
                continue

            if node.HasField("name"):
                node_name = clean_onnx_name(node.name)
            else:
                node_name = node.op_type + "_" + str(i)

            # construct the dace node
            if is_replaceable(node.op_type):
                module_id = op_attributes.pop('module_id')
                if placeholder_id_to_module is None:
                    raise ValueError(
                        'Found a node to replace, but no replacement dict provided.')
                elif module_id not in placeholder_id_to_module:
                    raise ValueError(
                        f'Module id {module_id} not found in replacement dict.')
                prefix, module = placeholder_id_to_module[module_id]
                op_node = get_replaced_onnx_op(
                    node.op_type)(node_name, module, prefix, **op_attributes)
            else:
                op_node = get_onnx_node(node.op_type)(
                    node_name, **op_attributes)
            self.state.add_node(op_node)
            self._idx_to_node.append(op_node)

            for param_idx, (name, is_input) in chain(
                    enumerate(zip(node.input, repeat(True))),
                    enumerate(zip(node.output, repeat(False)))):
                if clean_onnx_name(name) not in self.sdfg.arrays:
                    if not name:
                        continue
                    if name not in self.value_infos:
                        raise ValueError(
                            "Could not find array with name '{}'".format(name))
                    self._add_value_info(self.value_infos[name])
                # get the access node
                if name in access_nodes:
                    access = access_nodes[name]
                else:
                    access = nodes.AccessNode(clean_onnx_name(name))
                    self.state.add_node(access)
                    access_nodes[name] = access

                # get the connector name
                params = op_node.schema.inputs if is_input else op_node.schema.outputs
                params_len = len(params)
                if param_idx >= params_len:
                    # this is a variadic parameter. Then the last parameter of the parameter must be variadic.
                    if params[-1].param_type != ONNXParameterType.Variadic:
                        raise ValueError(
                            "Expected the last {i_or_o} parameter to be variadic,"
                            " since the {i_or_o} with idx {param_idx} has more parameters than the schema ({params_len})"
                            .format(i_or_o="input" if is_input else "output",
                                    param_idx=param_idx,
                                    params_len=params_len))
                    conn_name = params[-1].name + "__" + str(param_idx -
                                                             params_len + 1)
                elif params[
                        param_idx].param_type == ONNXParameterType.Variadic:
                    # this is a variadic parameter, and it is within the range of params, so it must be the first
                    # instance of a variadic parameter
                    conn_name = params[param_idx].name + "__0"
                else:
                    conn_name = params[param_idx].name

                data_desc = self.sdfg.arrays[clean_onnx_name(name)]

                # add the connector if required, and add an edge
                if is_input:
                    if conn_name not in op_node.in_connectors:
                        assert op_node.add_in_connector(conn_name)
                    self.state.add_edge(
                        access, None, op_node, conn_name,
                        dace.Memlet.from_array(clean_onnx_name(name),
                                               data_desc))
                else:
                    if conn_name not in op_node.out_connectors:
                        assert op_node.add_out_connector(conn_name)

                    self.state.add_edge(
                        op_node, conn_name, access, None,
                        dace.Memlet.from_array(clean_onnx_name(name),
                                               data_desc))

<<<<<<< HEAD
            # Add input nodes for module weights.
            if hasattr(op_node, 'module'):
                for local_name, param in op_node.module.named_parameters():
                    name = clean_onnx_name(op_node.prefix + local_name)

                    # Register the parameter tensor in the model.
                    elem_type = typeclass_to_onnx_tensor_type_int(
                        TORCH_DTYPE_TO_TYPECLASS[param.dtype])
                    value_info = make_tensor_value_info(
                        name, elem_type, param.shape)
                    self.value_infos[value_info.name] = value_info
                    self._add_value_info(value_info, storage=storage)
                    self.sdfg.arrays[name].transient = False
                    self.inputs.append(op_node.prefix + local_name)

                    # Add access node for the weights.
                    access = nodes.AccessNode(name)
                    self.state.add_node(access)
                    access_nodes[name] = access

                    data_desc = self.sdfg.arrays[clean_onnx_name(name)]
                    # Add the connector if required, and add an edge.
                    conn_name = clean_onnx_name(local_name)
                    if conn_name not in op_node.in_connectors:
                        assert op_node.add_in_connector(conn_name)
                    self.state.add_edge(
                        access, None, op_node, conn_name,
                        dace.Memlet.from_array(name, data_desc))

        if self.fold_constants:
            log.debug("Applying constant folding")
            self.sdfg.apply_transformations_repeated([
                transformation.ConstantFolding, dataflow.RedundantSecondArray
            ],
                validate_all=True)
=======
        # scalars need to be promoted to arrays so that we can return them from the dace program
        # however, this is only for CPU: on GPU, scalars are already pointers
        self._promoted_scalars = set()
>>>>>>> 3c799c57

        # insert copies from outputs to __return arrays
        copy_out_state = self.sdfg.add_state_after(self.state,
                                                   label='copy_out')
        new_output_names = []
        for i, output in enumerate(self.outputs):
            clean_name = clean_onnx_name(output)
            new_output_name = '__return'
            if len(self.outputs) > 1:
                new_output_name += '_' + str(i)
            new_output_names.append(new_output_name)

            desc = copy.deepcopy(self.sdfg.arrays[clean_name])
            if isinstance(desc, dt.Scalar) and not self.cuda:
                desc = dt.Array(desc.dtype, (1, ))
                self._promoted_scalars.add(new_output_name)

            # insert new descriptor
            self.sdfg.arrays[new_output_name] = desc
            desc.transient = False

            copy_out_state.add_edge(copy_out_state.add_read(clean_name), None,
                                    copy_out_state.add_write(new_output_name),
                                    None,
                                    self.sdfg.make_array_memlet(clean_name))

        # finally, rename outputs, and fuse states
        self.outputs = new_output_names
        sdfg_utils.fuse_states(self.sdfg)

        if self.cuda:
            self.sdfg.apply_gpu_transformations()

    def _add_constant_tensor(self, tensor: Union[onnx.TensorProto,
                                                 Tuple[str, np.ndarray]],
                             storage: dtypes.StorageType):
        if isinstance(tensor, tuple):
            unclean_name, value = tensor
            dtype = dtypes.DTYPE_TO_TYPECLASS[value.dtype.type]
            shape = value.shape
            np_array = value
        else:
            if not tensor.HasField("name"):
                raise ValueError("Got tensor without name")

            if not tensor.HasField("data_type"):
                raise ValueError("Initializer tensor '{}' has no type".format(
                    tensor.name))
            unclean_name = tensor.name
            dtype = onnx_tensor_type_to_typeclass(tensor.data_type)
            shape = [d for d in tensor.dims]
            np_array = numpy_helper.to_array(tensor)

        name = clean_onnx_name(unclean_name)
        if unclean_name in self.inputs:
            # remove the tensor from inputs since this is a constant
            self.inputs.remove(unclean_name)
            # note: inputs already have data-descriptors created for them, so
            # we skip the below code
        elif len(shape) == 0:
            # this is a scalar
            self.sdfg.add_scalar(name, dtype, storage=storage)
        else:
            if name not in self.sdfg.arrays:
                self.sdfg.add_array(name,
                                    shape,
                                    dtype,
                                    storage=storage,
                                    transient=False)
            else:
                existing_arr = self.sdfg.arrays[name]
                if existing_arr.dtype != dtype:
                    raise ValueError(
                        "Invalid ONNX model; found two values with name '{}', but different dtypes ({} and {})"
                        .format(name, existing_arr.dtype, dtype))
                if tuple(existing_arr.shape) != tuple(shape):
                    raise ValueError(
                        "Invalid ONNX model; found two values with name '{}', but different dimensions ({} and {})"
                        .format(name, existing_arr.shape, shape))

        # we need to copy here because the weight_arr tensor is not writable
        self.weights[unclean_name] = torch.from_numpy(np_array.copy())

    def _add_value_info(self,
                        value_info: onnx.ValueInfoProto,
                        storage=dtypes.StorageType.Default):
        if not value_info.HasField("name"):
            raise ValueError("Got value without name")

        name = value_info.name

        if not _nested_HasField(value_info, "type.tensor_type.shape"):
            raise ValueError(
                "Value '{}' does not have a shape in this graph."
                " Please run shape inference before importing.".format(name))

        tensor_type = value_info.type.tensor_type

        if not tensor_type.HasField("elem_type"):
            raise ValueError(
                "Value '{}' does not have a type in this graph."
                " Please run type inference before importing.".format(name))

        shape = []
        for d in tensor_type.shape.dim:
            if d.HasField("dim_value"):
                shape.append(d.dim_value)
            elif d.HasField("dim_param"):
                parsed = pystr_to_symbolic(d.dim_param)

                for sym in parsed.free_symbols:
                    if clean_onnx_name(str(sym)) not in self.sdfg.symbols:
                        self.sdfg.add_symbol(clean_onnx_name(str(sym)),
                                             stype=int)
                    parsed = parsed.subs(
                        sym, dace.symbol(clean_onnx_name(str(sym))))

                shape.append(parsed)
            else:
                raise ValueError(
                    "Value '{}' does not have a shape in this graph."
                    " Please run shape inference before importing.".format(
                        name))
        transient = name not in self.inputs
        if len(shape) == 0:
            self.sdfg.add_scalar(clean_onnx_name(name),
                                 dtype=onnx_tensor_type_to_typeclass(
                                     tensor_type.elem_type),
                                 transient=transient,
                                 storage=storage)
        else:
            self.sdfg.add_array(clean_onnx_name(name),
                                shape=shape,
                                dtype=onnx_tensor_type_to_typeclass(
                                    tensor_type.elem_type),
                                transient=transient,
                                storage=storage)

    @property
    def clean_weights(self):
        return {clean_onnx_name(k): v for k, v in self.weights.items()}

    def compile_and_init(self) -> compiled_sdfg.CompiledSDFG:
        """ Compile the SDFG and load parameters into GPU memory. """

        compiled_sdfg = self.sdfg.compile()

        # copy all parameters to the device
        self.initialized_parameters = {}
        for name, arr in self.weights.items():
            if clean_onnx_name(name) in compiled_sdfg.sdfg.arrays:
                desc = self.sdfg.arrays[clean_onnx_name(name)]
                cuda = is_cuda(desc.storage)
                if type(desc) is dt.Scalar:
                    self.initialized_parameters[clean_onnx_name(
                        name)] = arr.cuda() if cuda else arr.cpu().numpy()[()]
                else:
                    self.initialized_parameters[clean_onnx_name(
                        name)] = arr.cuda() if cuda else arr

        return compiled_sdfg

    def __call__(
        self, *args, **kwargs
    ) -> Union[Union[torch.Tensor, np.ndarray], Tuple[Union[torch.Tensor,
                                                            np.ndarray]]]:
        """ Execute the model.

            :param args: positional arguments to the model. The i-th argument will be passed as the i-th input of the
                         model.
            :param kwargs: named arguments to the model. The passed names should match the names in the ONNX model.
            :return: the output of the model (or a tuple of outputs if there are multiple).
        """

        transient_kwargs = {}
        if self.save_transients is not None:

            for node, parent in self.sdfg.all_nodes_recursive():
                if isinstance(node, nodes.AccessNode):
                    desc = self.sdfg.arrays[node.data]
                    if not isinstance(desc, dt.View) and desc.transient:
                        desc.transient = False
                        transient_kwargs[node.data] = desc

        if self.do_auto_optimize:
            self.auto_optimize()

        compiled = self.compile_and_init()

        inputs, symbols, outputs = self._call_args(args=args, kwargs=kwargs)

        for name, desc in transient_kwargs.items():
            transient_kwargs[name] = create_output_array(symbols,
                                                         desc,
                                                         use_torch=True,
                                                         zeros=False)
            self.save_transients[name] = transient_kwargs[name]

        compiled(**inputs, **outputs, **self.initialized_parameters, **symbols,
                 **transient_kwargs)

        # demote scalars we promoted above
        for scalar in self._promoted_scalars:
            outputs[scalar] = outputs[scalar].reshape(())

        if len(outputs) == 1:
            return next(iter(outputs.values()))

        return tuple(outputs.values())

    def _call_args(
        self,
        *,
        args,
        kwargs,
        torch_outputs: bool = None
    ) -> Tuple[Dict[str, Any], Dict[str, Any], OrderedDict[str, Any]]:
        """ Prepare the arguments for a call.

            This returns 4 dicts; one for each of the following:
            1. the inputs
            3. inferred values for symbols for dynamic dimensions
            4. outputs

            These arguments can be passed to `self.sdfg`.

            :param args: model positional args
            :param kwargs: model kwargs
            :param torch_outputs: if not None, the outputs will be torch tensors depending on the boolean value.
                                  Otherwise the outputs will be torch tensors only if at least one of the inputs is a
                                  torch tensor.
            :return: the tuple of dicts
        """
        inputs = kwargs

        # convert the positional args to kwargs
        if len(args) > len(self.inputs):
            raise ValueError("Expected {} arguments, got {}".format(
                len(self.inputs), len(args)))

        inputs.update(dict(zip(self.inputs, args)))

        # check that there are no missing inputs
        if len(set(self.inputs).difference(inputs)) != 0:
            raise ValueError("Missing inputs {}".format(", ".join(
                set(self.inputs).difference(inputs))))

        # check that there are no unknown inputs
        # NOTE symbols can only be passed as kwargs
        if len(
                set(inputs).difference(self.inputs).difference(
                    self.sdfg.free_symbols)) != 0:
            raise ValueError("Unknown inputs {}".format(", ".join(
                set(inputs).difference(self.inputs))))

        clean_inputs = {}
        for input, arr in inputs.items():
            if input in self.sdfg.free_symbols:
                clean_inputs[input] = arr
            else:
                clean_inputs[clean_onnx_name(input)] = arr

        inferred_symbols = parser.infer_symbols_from_datadescriptor(
            self.sdfg, {
                **clean_inputs,
                **self.initialized_parameters
            })
        inferred_symbols = {k: int(v) for k, v in inferred_symbols.items()}

        if torch_outputs is None:
            torch_outputs = any(
                is_cuda(self.sdfg.arrays[clean_onnx_name(o)].storage)
                for o in self.outputs) or any(
                    isinstance(inp, torch.Tensor)
                    for _, inp in clean_inputs.items())

        outputs = collections.OrderedDict()
        # create numpy arrays for the outputs
        for name in self.outputs:
            clean_name = clean_onnx_name(name)
            outputs[clean_name] = create_output_array(
                inferred_symbols,
                self.sdfg.arrays[clean_name],
                use_torch=torch_outputs)

        # check that there's no overlap
        seen = set()
        for parameters in [
                clean_inputs, self.initialized_parameters, outputs,
                inferred_symbols
        ]:
            new_parameters = set(parameters)
            assert not seen.intersection(new_parameters)
            seen |= new_parameters

        return clean_inputs, inferred_symbols, outputs

    def expand_onnx_nodes(self):
        utils.expand_onnx_nodes(self.sdfg)

    def auto_optimize(self):
        utils.auto_optimize(
            self.sdfg,
            self.cuda,
            simplify=self.simplify,
            # constants have been folded before GPU transforms
            fold_constants=False)


def create_output_array(
        inferred_symbols: Dict[str, int],
        desc: dt.Data,
        use_torch=False,
        zeros: bool = False) -> Union[np.ndarray, torch.tensor]:
    """ Create the array for an output. This is either a numpy array or a torch tensor depending on `use_torch`

        When `self.force_torch_outputs` is True, the outputs will be tensors. Otherwise, the outputs will be tensors
        :param inferred_symbols: the symbols inferred from `infer_symbols_from_datadescriptor`.
        :param desc: the data descriptor for the array
        :param use_torch: whether to return a numpy array or a torch tensor.
        :param zeros: if true init with zeros else empty.
    """

    def eval_dim(dim):
        for sym in dim.free_symbols:
            dim = dim.subs(sym, inferred_symbols[sym.name])
        return dim

    cuda = is_cuda(desc.storage)
    if cuda and not use_torch:
        raise ValueError("Got use_torch=False, but received a GPU descriptor")

    if isinstance(desc, dt.Scalar):
        shape = []
    else:
        shape = [
            eval_dim(d) if type(d) is dace.symbol else d for d in desc.shape
        ]

    if use_torch:
        # torch functions don't accept the empty shape, so create shape [1] then reshape to ()
        if len(shape) == 0:
            shape = [1]

        # as_numpy_dtype doesn't seem to work for indexing into the dict
        if desc.dtype == dace.pointer(dace.typeclass(None)):
            # assuming 64 bit ptrs
            dtype = torch.int64
        else:
            dtype = numpy_to_torch_dtype_dict[getattr(np,
                                                      desc.dtype.to_string())]
        tens = (torch.zeros if zeros else torch.empty)(*shape, dtype=dtype)
        if isinstance(desc, dt.Scalar):
            tens = tens.reshape(())

        return tens.cuda() if cuda else tens
    else:
        return (np.zeros if zeros else np.empty)(shape,
                                                 dtype=getattr(
                                                     np,
                                                     desc.dtype.to_string()))<|MERGE_RESOLUTION|>--- conflicted
+++ resolved
@@ -8,10 +8,7 @@
 import torch
 
 import onnx
-<<<<<<< HEAD
-=======
 import onnx.checker
->>>>>>> 3c799c57
 from onnx import numpy_helper
 from onnx.helper import make_tensor_value_info
 
@@ -138,7 +135,7 @@
                         ``cuda``.
         :param save_transients: if not None, save transients to this dict (for debugging).
         :param: whether to automatically merge conflicting shapes in symbolic shape inference.
-        :param auto_merge: whether to automatically merge symbolic shapes in symbolic shape inference.    
+        :param auto_merge: whether to automatically merge symbolic shapes in symbolic shape inference.
         """
 
         for opset in model.opset_import:
@@ -148,7 +145,7 @@
                     f"to import as a result.")
 
         onnx.checker.check_model(model)
-        model = shape_inference.infer_shapes(model, auto_merge=auto_merge)
+        model = shape_inference.infer_shapes(model, auto_merge=auto_merge, placeholder_id_to_module=placeholder_id_to_module)
         if onnx_simplify:
             model = simplify_onnx_model(model, auto_merge)
 
@@ -325,7 +322,6 @@
                         dace.Memlet.from_array(clean_onnx_name(name),
                                                data_desc))
 
-<<<<<<< HEAD
             # Add input nodes for module weights.
             if hasattr(op_node, 'module'):
                 for local_name, param in op_node.module.named_parameters():
@@ -355,17 +351,9 @@
                         access, None, op_node, conn_name,
                         dace.Memlet.from_array(name, data_desc))
 
-        if self.fold_constants:
-            log.debug("Applying constant folding")
-            self.sdfg.apply_transformations_repeated([
-                transformation.ConstantFolding, dataflow.RedundantSecondArray
-            ],
-                validate_all=True)
-=======
         # scalars need to be promoted to arrays so that we can return them from the dace program
         # however, this is only for CPU: on GPU, scalars are already pointers
         self._promoted_scalars = set()
->>>>>>> 3c799c57
 
         # insert copies from outputs to __return arrays
         copy_out_state = self.sdfg.add_state_after(self.state,
