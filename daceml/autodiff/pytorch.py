import logging
from typing import Type, Tuple, Dict
import itertools
from collections import OrderedDict

import torch

import dace
from dace import data as dt

from daceml.autodiff.backward_pass_generator import BackwardPassGenerator
from daceml.autodiff.base_abc import AutoDiffException, BackwardResult
from daceml.onnx.converters import clean_onnx_name
from daceml.onnx.onnx_importer import create_output_array, ONNXModel
from daceml import transformation

log = logging.getLogger(__name__)


<<<<<<< HEAD
def make_backward_function(model: ONNXModel,
                           dist=False,
                           apply_strict=False
                           ) -> Type[torch.autograd.Function]:
    """ Convert an ONNXModel to a PyTorch differentiable function. This method should not be used on it's own.
=======
def make_backward_function(
    model: ONNXModel,
    apply_strict=False
) -> Tuple[dace.SDFG, dace.SDFG, BackwardResult, Dict[str, dt.Data]]:
    """ Convert an ONNXModel to a PyTorch differentiable function. This method should not be used on its own.
>>>>>>> 5b43e45f
        Instead use the ``backward=True`` parameter of :class:`daceml.pytorch.DaceModule`.

        :param model: the model to convert.
        :param apply_strict: whether to apply strict transformations before creating the backward pass.
        :return: A 4-tuple of forward SDFG, backward SDFG, backward result, and input arrays for 
                 backward pass (as mapping of names to DaCe data descriptors).
    """

    if len(model.sdfg.nodes()) != 1:
        raise AutoDiffException(
            "Expected to find exactly one SDFGState, found {}".format(
                len(model.sdfg.nodes())))

    forward_sdfg = model.sdfg
    forward_state = model.sdfg.nodes()[0]

    backward_sdfg = dace.SDFG(forward_sdfg.name + "_backward")
    backward_state = backward_sdfg.add_state()

    gen = BackwardPassGenerator(
        sdfg=forward_sdfg,
        state=forward_state,
        given_gradients=[clean_onnx_name(name) for name in model.outputs],
        required_gradients=[clean_onnx_name(name) for name in model.inputs],
        backward_sdfg=backward_sdfg,
        backward_state=backward_state,
        apply_strict=apply_strict,
        zero_non_transients=False)

    backward_result, backward_grad_arrays, backward_input_arrays = gen.backward(
    )

    replaced_scalars = {}
    for name, desc in backward_input_arrays.items():
        if name not in forward_sdfg.arrays:
            raise AutoDiffException(
                "Expected to find array with name '{}' in SDFG".format(name))

        forward_desc = forward_sdfg.arrays[name]
        # we will save this output and pass it to the backward pass

        # Views should not be forwarded. Instead the backward pass generator should forward the source of the view,
        # and rebuild the sequence of required views in the backward pass.
        assert type(forward_desc) is not dt.View
        if isinstance(forward_desc, dt.Scalar):
            # we can't return scalars from SDFGs, so we add a copy to an array of size 1
            fwd_arr_name, _ = forward_sdfg.add_array(
                name + "_array", [1],
                forward_desc.dtype,
                transient=False,
                storage=forward_desc.storage,
                find_new_name=True)
            bwd_arr_name, bwd_desc = backward_sdfg.add_array(
                name + "_array", [1],
                forward_desc.dtype,
                transient=False,
                storage=forward_desc.storage,
                find_new_name=True)
            backward_sdfg.arrays[name].transient = True

            fwd_copy_state = forward_sdfg.add_state_after(forward_state,
                                                          label="copy_out_" +
                                                          fwd_arr_name)
            bwd_copy_state = backward_sdfg.add_state_before(backward_state,
                                                            label="copy_in_" +
                                                            bwd_arr_name)
            fwd_copy_state.add_edge(fwd_copy_state.add_read(name), None,
                                    fwd_copy_state.add_write(fwd_arr_name),
                                    None, dace.Memlet(name + "[0]"))

            bwd_copy_state.add_edge(bwd_copy_state.add_read(bwd_arr_name),
                                    None, bwd_copy_state.add_write(name), None,
                                    dace.Memlet(name + "[0]"))
            replaced_scalars[name] = (bwd_arr_name, bwd_desc)
        else:
            forward_sdfg.arrays[name].transient = False

    for orig_name, (replaced_name, replaced_desc) in replaced_scalars.items():
        del backward_input_arrays[orig_name]
        backward_input_arrays[replaced_name] = replaced_desc

    for fwd_name, bwd_name in backward_result.required_grad_names.items():
        desc = backward_sdfg.arrays[bwd_name]
        if isinstance(desc, dt.Scalar):
            arr_name, arr_desc = backward_sdfg.add_array(bwd_name + "_array",
                                                         [1],
                                                         desc.dtype,
                                                         transient=False,
                                                         storage=desc.storage,
                                                         find_new_name=True)
            desc.transient = True
            bwd_copy_state = backward_sdfg.add_state_after(backward_state,
                                                           label="copy_out_" +
                                                           bwd_name)
            bwd_copy_state.add_edge(bwd_copy_state.add_read(bwd_name), None,
                                    bwd_copy_state.add_write(arr_name), None,
                                    dace.Memlet(bwd_name + "[0]"))
            backward_result.required_grad_names[fwd_name] = arr_name

    backward_sdfg.validate()

<<<<<<< HEAD
    class DaceFunction(torch.autograd.Function):
        _backward_sdfg = backward_sdfg
        _forward_model = model
        _backward_result = backward_result
        _dist = dist

        @staticmethod
        def forward(ctx, *inputs):
            # setup the intermediate buffers

            if any(not inp.is_contiguous() for inp in inputs):
                log.warning("forced to copy input since it was not contiguous")

            copied_inputs = tuple(
                inp if inp.is_contiguous else inp.contiguous()
                for inp in inputs)

            # prepare the arguments
            inputs, symbols, outputs = model._call_args(args=copied_inputs,
                                                        kwargs={})

            params = DaceFunction._forward_model.initialized_parameters
            # create the empty tensors we need for the intermediate values
            for inp, val in backward_input_arrays.items():
                if isinstance(val, dt.Scalar):
                    # the value we need is actually in an array
                    inp = replaced_scalars[inp]
                if inp not in inputs and inp not in outputs and inp not in params:
                    inputs[inp] = create_output_array(symbols,
                                                      forward_sdfg.arrays[inp],
                                                      use_torch=True,
                                                      zeros=True)

            DaceFunction._forward_model.sdfg(**inputs, **symbols, **params,
                                             **outputs)

            def _get_arr(name, desc):
                if isinstance(desc, dt.Scalar):
                    name = replaced_scalars[name]
                if name in inputs:
                    value = inputs[name]
                elif name in outputs:
                    value = outputs[name]
                elif name in params:
                    value = params[name]
                else:
                    raise AutoDiffException(
                        f"Could not get value of array {name}")

                return value

            # save the arrays we need for the backward pass
            backward_inputs = {
                name: _get_arr(name, desc)
                for name, desc in backward_input_arrays.items()
            }
            for name in replaced_scalars:
                backward_inputs[replaced_scalars[name]] = backward_inputs[name]
                del backward_inputs[name]
            ctx.dace_backward_inputs = backward_inputs
            ctx.dace_symbols = symbols

            if len(outputs) == 1:
                return next(iter(outputs.values()))

            return tuple(outputs.values())

        @staticmethod
        def backward(ctx, *grads):
            backward_inputs = ctx.dace_backward_inputs

            if len(grads) != len(model.outputs):
                raise ValueError("Expected to receive {} grads, got {}".format(
                    len(model.outputs), len(grads)))

            given_grads = dict(
                zip((DaceFunction._backward_result.given_grad_names[
                    clean_onnx_name(outp)] for outp in model.outputs), grads))
            for name, value in given_grads.items():
                if not isinstance(value, torch.Tensor):
                    raise ValueError(
                        "Unsupported input with type {};"
                        " currently only tensor inputs are supported".format(
                            type(value)))
                if not value.is_contiguous():
                    log.warning(
                        "forced to copy input since it was not contiguous")
                    given_grads[name] = value.contiguous()

            # these are the grads we will calculate
            input_grad_names = [
                DaceFunction._backward_result.required_grad_names[
                    clean_onnx_name(inp)]
                for inp in itertools.chain(model.inputs)
            ]

            # init the grads we will calculate with zeros
            grad_values = OrderedDict()
            for name in input_grad_names:
                grad_values[name] = create_output_array(
                    ctx.dace_symbols,
                    backward_grad_arrays[name],
                    use_torch=True,
                    zeros=True)

            if DaceFunction._dist:
                DaceFunction._backward_sdfg.apply_transformations_repeated([transformation.AllreduceGradients], validate_all=True)

            DaceFunction._backward_sdfg(**grad_values, **backward_inputs,
                                        **given_grads)

            return tuple(grad_values.values())

    return DaceFunction
=======
    return forward_sdfg, backward_sdfg, backward_result, backward_input_arrays
>>>>>>> 5b43e45f
<|MERGE_RESOLUTION|>--- conflicted
+++ resolved
@@ -17,19 +17,11 @@
 log = logging.getLogger(__name__)
 
 
-<<<<<<< HEAD
-def make_backward_function(model: ONNXModel,
-                           dist=False,
-                           apply_strict=False
-                           ) -> Type[torch.autograd.Function]:
-    """ Convert an ONNXModel to a PyTorch differentiable function. This method should not be used on it's own.
-=======
 def make_backward_function(
     model: ONNXModel,
     apply_strict=False
 ) -> Tuple[dace.SDFG, dace.SDFG, BackwardResult, Dict[str, dt.Data]]:
     """ Convert an ONNXModel to a PyTorch differentiable function. This method should not be used on its own.
->>>>>>> 5b43e45f
         Instead use the ``backward=True`` parameter of :class:`daceml.pytorch.DaceModule`.
 
         :param model: the model to convert.
@@ -130,122 +122,5 @@
             backward_result.required_grad_names[fwd_name] = arr_name
 
     backward_sdfg.validate()
-
-<<<<<<< HEAD
-    class DaceFunction(torch.autograd.Function):
-        _backward_sdfg = backward_sdfg
-        _forward_model = model
-        _backward_result = backward_result
-        _dist = dist
-
-        @staticmethod
-        def forward(ctx, *inputs):
-            # setup the intermediate buffers
-
-            if any(not inp.is_contiguous() for inp in inputs):
-                log.warning("forced to copy input since it was not contiguous")
-
-            copied_inputs = tuple(
-                inp if inp.is_contiguous else inp.contiguous()
-                for inp in inputs)
-
-            # prepare the arguments
-            inputs, symbols, outputs = model._call_args(args=copied_inputs,
-                                                        kwargs={})
-
-            params = DaceFunction._forward_model.initialized_parameters
-            # create the empty tensors we need for the intermediate values
-            for inp, val in backward_input_arrays.items():
-                if isinstance(val, dt.Scalar):
-                    # the value we need is actually in an array
-                    inp = replaced_scalars[inp]
-                if inp not in inputs and inp not in outputs and inp not in params:
-                    inputs[inp] = create_output_array(symbols,
-                                                      forward_sdfg.arrays[inp],
-                                                      use_torch=True,
-                                                      zeros=True)
-
-            DaceFunction._forward_model.sdfg(**inputs, **symbols, **params,
-                                             **outputs)
-
-            def _get_arr(name, desc):
-                if isinstance(desc, dt.Scalar):
-                    name = replaced_scalars[name]
-                if name in inputs:
-                    value = inputs[name]
-                elif name in outputs:
-                    value = outputs[name]
-                elif name in params:
-                    value = params[name]
-                else:
-                    raise AutoDiffException(
-                        f"Could not get value of array {name}")
-
-                return value
-
-            # save the arrays we need for the backward pass
-            backward_inputs = {
-                name: _get_arr(name, desc)
-                for name, desc in backward_input_arrays.items()
-            }
-            for name in replaced_scalars:
-                backward_inputs[replaced_scalars[name]] = backward_inputs[name]
-                del backward_inputs[name]
-            ctx.dace_backward_inputs = backward_inputs
-            ctx.dace_symbols = symbols
-
-            if len(outputs) == 1:
-                return next(iter(outputs.values()))
-
-            return tuple(outputs.values())
-
-        @staticmethod
-        def backward(ctx, *grads):
-            backward_inputs = ctx.dace_backward_inputs
-
-            if len(grads) != len(model.outputs):
-                raise ValueError("Expected to receive {} grads, got {}".format(
-                    len(model.outputs), len(grads)))
-
-            given_grads = dict(
-                zip((DaceFunction._backward_result.given_grad_names[
-                    clean_onnx_name(outp)] for outp in model.outputs), grads))
-            for name, value in given_grads.items():
-                if not isinstance(value, torch.Tensor):
-                    raise ValueError(
-                        "Unsupported input with type {};"
-                        " currently only tensor inputs are supported".format(
-                            type(value)))
-                if not value.is_contiguous():
-                    log.warning(
-                        "forced to copy input since it was not contiguous")
-                    given_grads[name] = value.contiguous()
-
-            # these are the grads we will calculate
-            input_grad_names = [
-                DaceFunction._backward_result.required_grad_names[
-                    clean_onnx_name(inp)]
-                for inp in itertools.chain(model.inputs)
-            ]
-
-            # init the grads we will calculate with zeros
-            grad_values = OrderedDict()
-            for name in input_grad_names:
-                grad_values[name] = create_output_array(
-                    ctx.dace_symbols,
-                    backward_grad_arrays[name],
-                    use_torch=True,
-                    zeros=True)
-
-            if DaceFunction._dist:
-                DaceFunction._backward_sdfg.apply_transformations_repeated([transformation.AllreduceGradients], validate_all=True)
-
-            DaceFunction._backward_sdfg(**grad_values, **backward_inputs,
-                                        **given_grads)
-
-            return tuple(grad_values.values())
-
-    return DaceFunction
-=======
-    return forward_sdfg, backward_sdfg, backward_result, backward_input_arrays
->>>>>>> 5b43e45f
+    
+    return forward_sdfg, backward_sdfg, backward_result, backward_input_arrays