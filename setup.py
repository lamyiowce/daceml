--- conflicted
+++ resolved
@@ -37,13 +37,8 @@
         exclude=["*.tests", "*.tests.*", "tests.*", "tests"]),
     package_data={'': (['*.cpp'] + runtime_files)},
     install_requires=[
-<<<<<<< HEAD
-        'dace@git+https://github.com/spcl/dace.git@3acb9b8', 'onnx == 1.7.0',
-        'torch', 'dataclasses; python_version < "3.7"'
-=======
         'sympy==1.8', 'dace@git+https://github.com/spcl/dace.git@4c6a674',
         'onnx == 1.7.0', 'torch', 'dataclasses; python_version < "3.7"'
->>>>>>> b487219e
     ],
     # install with pip and --find-links (see Makefile)
     # See https://github.com/pypa/pip/issues/5898
